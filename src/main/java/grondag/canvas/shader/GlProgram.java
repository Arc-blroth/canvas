--- conflicted
+++ resolved
@@ -1039,14 +1039,9 @@
 		}
 
 		@Override
-<<<<<<< HEAD
 		public void setExternal(IntBuffer buff) {
 			externalBuffer = buff;
 			setDirty();
-=======
-		public void setExternal(IntBuffer data) {
-			// TODO Auto-generated method stub
->>>>>>> c9ee080c
 		}
 	}
 
